--- conflicted
+++ resolved
@@ -629,14 +629,10 @@
 	public void refresh()
 	{
 	   updateStackAndRiserData();
-<<<<<<< HEAD
-		adjustYAxis(true);
-=======
 	   if (adjustYAxis)
 	      adjustYAxis(true);
 	   else
 	      redraw();
->>>>>>> 5cc458cb
 	}
 	
 	/* (non-Javadoc)
@@ -646,14 +642,10 @@
 	public void rebuild()
 	{
       updateStackAndRiserData();
-<<<<<<< HEAD
-		adjustYAxis(true);
-=======
       if (adjustYAxis)
          adjustYAxis(true);
       else
          redraw();
->>>>>>> 5cc458cb
 	}
 
 	/* (non-Javadoc)
