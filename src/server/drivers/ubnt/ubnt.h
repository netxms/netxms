--- conflicted
+++ resolved
@@ -37,13 +37,8 @@
    virtual const TCHAR *getName() override;
    virtual const TCHAR *getVersion() override;
 
-<<<<<<< HEAD
-   virtual int isPotentialDevice(const SNMP_ObjectId &oid) override;
-   virtual bool isDeviceSupported(SNMP_Transport *snmp, const SNMP_ObjectId &oid) override;
-=======
    virtual int isPotentialDevice(const SNMP_ObjectId& oid) override;
    virtual bool isDeviceSupported(SNMP_Transport *snmp, const SNMP_ObjectId& oid) override;
->>>>>>> 29a38302
    virtual bool isWirelessAccessPoint(SNMP_Transport *snmp, NObject *node, DriverData *driverData) override;
    virtual StructArray<RadioInterfaceInfo> *getRadioInterfaces(SNMP_Transport *snmp, NObject *node, DriverData *driverData) override;
    virtual ObjectArray<WirelessStationInfo> *getWirelessStations(SNMP_Transport *snmp, NObject *node, DriverData *driverData) override;
@@ -59,8 +54,8 @@
    virtual const TCHAR *getName() override;
    virtual const TCHAR *getVersion() override;
 
-   virtual int isPotentialDevice(const SNMP_ObjectId &oid) override;
-   virtual bool isDeviceSupported(SNMP_Transport *snmp, const SNMP_ObjectId &oid) override;
+   virtual int isPotentialDevice(const SNMP_ObjectId& oid) override;
+   virtual bool isDeviceSupported(SNMP_Transport *snmp, const SNMP_ObjectId& oid) override;
    virtual bool getHardwareInformation(SNMP_Transport *snmp, NObject *node, DriverData *driverData, DeviceHardwareInfo *hwInfo) override;
    virtual InterfaceList *getInterfaces(SNMP_Transport *snmp, NObject *node, DriverData *driverData, bool useIfXTable) override;
 };
