--- conflicted
+++ resolved
@@ -491,7 +491,6 @@
       _T("WHERE event_code=56")));
 
    CHK_EXEC(SQLQuery(_T("UPDATE event_cfg SET ")
-<<<<<<< HEAD
       _T("description='Generated when node is deleted by network discovery de-duplication process.\r\n")
       _T("Parameters:\r\n")
       _T("   1) originalNodeObjectId - Original node object ID\r\n")
@@ -503,7 +502,7 @@
       _T("   7) reason - Reason'")
       _T("WHERE event_code=100")));
 
-=======
+   CHK_EXEC(SQLQuery(_T("UPDATE event_cfg SET ")
       _T("description='Generated when system detects an SNMP trap flood.\r\n")
       _T("Parameters:\r\n")
       _T("   1) snmpTrapsPerSecond - SNMP traps per second\r\n")
@@ -519,7 +518,6 @@
       _T("   3) threshold - Threshold'")
       _T("WHERE event_code=110")));
       
->>>>>>> c5194d57
    CHK_EXEC(SetMinorSchemaVersion(23));
 
    return true;
